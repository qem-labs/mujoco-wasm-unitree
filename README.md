--- conflicted
+++ resolved
@@ -1,115 +1,66 @@
-# MuJoCo-WASM
-
-MuJoCo built with emscripten for use in JavaScript and WebAssembly. This includes MuJoCo 2.3.1 built as static library and a simple example application.
-
-## Usage
-
-**1. Install emscripten**
-
-**2. Build MuJoCo-WASM application**
-
-```bash
-mkdir build
-cd build
-emcmake cmake ..
-make
-```
-
-<<<<<<< HEAD
-## JavaScript API
-
-**Model**
-
-| method        | description                 |
-| ------------- | --------------------------- |
-| load_from_xml | Load model from xml string  |
-| ptr           | Get pointer to MuJoCo model |
-| val           | Get MuJoCo model value      |
-| names         | Get names of model          |
-| mesh_vertadr  | Get mesh vertex address     |
-| mesh_vertnum  | Get mesh vertex number      |
-| mesh_faceadr  | Get mesh face address       |
-| mesh_facenum  | Get mesh face number        |
-| body_parentid | Get body parent id          |
-| body_geomnum  | Get body geometry number    |
-| body_geomadr  | Get body geometry address   |
-| geom_type     | Get geometry type           |
-| geom_bodyid   | Get geometry body id        |
-| geom_group    | Get geometry group          |
-| geom_contype  | Get geometry contact type   |
-| mesh_normal   | Get mesh normal             |
-| mesh_face     | Get mesh face               |
-| mesh_vert     | Get mesh vertex             |
-| name_meshadr  | Get name mesh address       |
-| geom_pos      | Get geometry position       |
-| geom_quat     | Get geometry quaternion     |
-| geom_size     | Get geometry size           |
-| geom_rgba     | Get geometry rgba           |
-| body_pos      | Get body position           |
-| body_quat     | Get body quaternion         |
-
-**State**
-
-| method | description                 |
-| ------ | --------------------------- |
-| ptr    | Get pointer to MuJoCo state |
-| val    | Get MuJoCo state value      |
-
-**Simulation**
-
-| method | description          |
-| ------ | -------------------- |
-| step   | Step simulation      |
-| state  | Get simulation state |
-| model  | Get simulation model |
-| xquat  | Get quaternion       |
-| xpos   | Get position         |
-
-=======
-## Example
-
-API followins `mujoco-rust` conventions for wrapping C code to JS objects. 
-
-*All pointer fields from `mjModel` and `mjState` need to be wrapped in `Vec<T>` in `State` and `Model` in order to be exported to JS.*
-
-```html
-<!doctype html>
-<html>
-<script src="buffer.js"></script>
-
-<script>
-    let Buffer = buffer.Buffer;
-
-    function downloadFile(url, outputPath) {
-        return fetch(url)
-            .then(x => x.arrayBuffer())
-            .then(x => {
-                FS.writeFile(outputPath, Buffer.from(x));
-            });
-
-    }
-
-    var Module = {
-        onRuntimeInitialized: function () {
-            FS.mkdir('/working');
-            FS.mount(MEMFS, { root: '.' }, '/working');
-            downloadFile('simple.xml', '/working/simple.xml').then(() => {
-                let model = Module.Model.load_from_xml("/working/simple.xml");
-                let state = new Module.State(model);
-
-                let simulation = new Module.Simulation(model, state);
-
-                for (var i = 0; i < 100; i++) {
-                    simulation.step();
-                }
-            });
-        }
-    };
-</script>
-<script src="mujoco_wasm.js"></script>
-
-</html>
-```
-
-
->>>>>>> 0f72a31b
+# MuJoCo-WASM
+
+MuJoCo built with emscripten for use in JavaScript and WebAssembly. This includes MuJoCo 2.3.1 built as static library and a simple example application.
+
+## Usage
+
+**1. Install emscripten**
+
+**2. Build MuJoCo-WASM application**
+
+```bash
+mkdir build
+cd build
+emcmake cmake ..
+make
+```
+
+## JavaScript API
+
+**Model**
+
+| method        | description                 |
+| ------------- | --------------------------- |
+| load_from_xml | Load model from xml string  |
+| ptr           | Get pointer to MuJoCo model |
+| val           | Get MuJoCo model value      |
+| names         | Get names of model          |
+| mesh_vertadr  | Get mesh vertex address     |
+| mesh_vertnum  | Get mesh vertex number      |
+| mesh_faceadr  | Get mesh face address       |
+| mesh_facenum  | Get mesh face number        |
+| body_parentid | Get body parent id          |
+| body_geomnum  | Get body geometry number    |
+| body_geomadr  | Get body geometry address   |
+| geom_type     | Get geometry type           |
+| geom_bodyid   | Get geometry body id        |
+| geom_group    | Get geometry group          |
+| geom_contype  | Get geometry contact type   |
+| mesh_normal   | Get mesh normal             |
+| mesh_face     | Get mesh face               |
+| mesh_vert     | Get mesh vertex             |
+| name_meshadr  | Get name mesh address       |
+| geom_pos      | Get geometry position       |
+| geom_quat     | Get geometry quaternion     |
+| geom_size     | Get geometry size           |
+| geom_rgba     | Get geometry rgba           |
+| body_pos      | Get body position           |
+| body_quat     | Get body quaternion         |
+
+**State**
+
+| method | description                 |
+| ------ | --------------------------- |
+| ptr    | Get pointer to MuJoCo state |
+| val    | Get MuJoCo state value      |
+
+**Simulation**
+
+| method | description          |
+| ------ | -------------------- |
+| step   | Step simulation      |
+| state  | Get simulation state |
+| model  | Get simulation model |
+| xquat  | Get quaternion       |
+| xpos   | Get position         |
+| xmat   | Get matrix           |